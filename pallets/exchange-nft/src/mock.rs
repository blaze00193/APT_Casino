--- conflicted
+++ resolved
@@ -1,11 +1,5 @@
 use crate as pallet_exchange_nft;
-<<<<<<< HEAD
-use frame_support::{
-	construct_runtime, parameter_types,PalletId,
-};
-=======
 use frame_support::{construct_runtime, parameter_types, PalletId};
->>>>>>> 67a70303
 use frame_system as system;
 use primitives::Balance;
 use sp_core::H256;
@@ -82,12 +76,6 @@
 	type MaxReserves = ();
 	type ReserveIdentifier = ();
 }
-<<<<<<< HEAD
-
-
-
-=======
->>>>>>> 67a70303
 
 parameter_types! {
 	pub const TokenFungiblePalletId: PalletId = PalletId(*b"w3g/tfpi");
@@ -96,10 +84,6 @@
 	pub const CreateTokenDeposit: Balance = 500 * MILLICENTS;
 }
 
-<<<<<<< HEAD
-
-=======
->>>>>>> 67a70303
 impl pallet_token_fungible::Config for Test {
 	type Event = Event;
 	type PalletId = TokenFungiblePalletId;
@@ -118,10 +102,6 @@
 	type Currency = Balances;
 }
 
-<<<<<<< HEAD
-
-=======
->>>>>>> 67a70303
 parameter_types! {
 	pub const ExchangeNftPalletId: PalletId = PalletId(*b"w3g/exnp");
 	pub const CreatePoolDeposit: Balance = 500 * MILLICENTS;
@@ -135,22 +115,13 @@
 	type Currency = Balances;
 }
 
-<<<<<<< HEAD
-
-=======
->>>>>>> 67a70303
 // Build genesis storage according to the mock runtime.
 pub fn new_test_ext() -> sp_io::TestExternalities {
 	let mut t = frame_system::GenesisConfig::default().build_storage::<Test>().unwrap();
 	pallet_balances::GenesisConfig::<Test> {
 		balances: vec![(1, 100 * DOLLARS), (2, 100 * DOLLARS)],
 	}
-<<<<<<< HEAD
-		.assimilate_storage(&mut t)
-		.unwrap();
-=======
 	.assimilate_storage(&mut t)
 	.unwrap();
->>>>>>> 67a70303
 	t.into()
 }