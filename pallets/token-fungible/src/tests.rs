--- conflicted
+++ resolved
@@ -1,29 +1,16 @@
 use super::*;
-<<<<<<< HEAD
-use crate::{mock::*};
-use frame_support::{assert_ok};
-=======
 use crate::mock::*;
 use frame_support::assert_ok;
->>>>>>> 67a70303
 
 #[test]
 fn test_create_token_works() {
 	new_test_ext().execute_with(|| {
 		let origin = Origin::signed(1);
-<<<<<<< HEAD
-		let name:Vec<u8> = "KING".to_string().into();
-		let symbol:Vec<u8> = "KIN".to_string().into();
-		let decimals:u8 = 2;
-		assert_ok!(TokenFungible::create_token(origin,name,symbol,decimals));
-		assert_eq!(TokenFungible::next_token_id(),1)
-=======
 		let name: Vec<u8> = "KING".to_string().into();
 		let symbol: Vec<u8> = "KIN".to_string().into();
 		let decimals: u8 = 2;
 		assert_ok!(TokenFungible::create_token(origin, name, symbol, decimals));
 		assert_eq!(TokenFungible::next_token_id(), 1)
->>>>>>> 67a70303
 	})
 }
 
@@ -31,18 +18,6 @@
 fn test_create_token_not_works_by_bad_metadata() {
 	new_test_ext().execute_with(|| {
 		let origin = Origin::signed(1);
-<<<<<<< HEAD
-		let name:Vec<u8> = vec![1,2,3];
-		let symbol:Vec<u8> = "KIN".to_string().into();
-		let decimals:u8 = 2;
-		assert_ok!(TokenFungible::create_token(origin,name,symbol,decimals));
-		// assert_eq!(TokenFungible::next_token_id(),1)
-
-	})
-}
-
-
-=======
 		let name: Vec<u8> = vec![1, 2, 3];
 		let symbol: Vec<u8> = "KIN".to_string().into();
 		let decimals: u8 = 2;
@@ -51,29 +26,10 @@
 	})
 }
 
->>>>>>> 67a70303
 #[test]
 fn test_mint_works() {
 	new_test_ext().execute_with(|| {
 		let origin = Origin::signed(1);
-<<<<<<< HEAD
-		let id:u32 = 0;
-		let account:u64= 1;
-		let amount:Balance = 1u128;
-		let name:Vec<u8> = "KING".to_string().into();
-		let symbol:Vec<u8> = "KIN".to_string().into();
-		let decimals:u8 = 2;
-		assert_ok!(TokenFungible::create_token(origin.clone(),name,symbol,decimals));
-		assert_eq!(TokenFungible::next_token_id(),1);
-		assert_ok!(TokenFungible::mint(origin,id,account,amount));
-		assert_eq!(TokenFungible::balance_of(id,account),1);
-	})
-
-}
-
-
-
-=======
 		let id: u32 = 0;
 		let account: u64 = 1;
 		let amount: Balance = 1u128;
@@ -87,33 +43,10 @@
 	})
 }
 
->>>>>>> 67a70303
 #[test]
 fn test_approve_works() {
 	new_test_ext().execute_with(|| {
 		let origin = Origin::signed(1);
-<<<<<<< HEAD
-		let name:Vec<u8> = "KING".to_string().into();
-		let symbol:Vec<u8> = "KIN".to_string().into();
-		let decimals:u8 = 2;
-		assert_ok!(TokenFungible::create_token(origin.clone(),name,symbol,decimals));
-		assert_eq!(TokenFungible::next_token_id(),1);
-		let id:u32 = 0;
-		let account:u64= 1;
-		let amount:Balance = 1u128;
-		assert_ok!(TokenFungible::mint(origin.clone(),id.clone(),account,amount.clone()));
-		assert_eq!(TokenFungible::balance_of(id,account),1);
-		let spender:u64= 2;
-		assert_ok!(TokenFungible::approve(origin,id,spender,amount));
-		assert_eq!(TokenFungible::allowances(id,(account,spender)),1);
-	})
-
-}
-
-
-
-
-=======
 		let name: Vec<u8> = "KING".to_string().into();
 		let symbol: Vec<u8> = "KIN".to_string().into();
 		let decimals: u8 = 2;
@@ -130,29 +63,10 @@
 	})
 }
 
->>>>>>> 67a70303
 #[test]
 fn test_transfer_works() {
 	new_test_ext().execute_with(|| {
 		let origin = Origin::signed(1);
-<<<<<<< HEAD
-		let name:Vec<u8> = "KING".to_string().into();
-		let symbol:Vec<u8> = "KIN".to_string().into();
-		let decimals:u8 = 2;
-		assert_ok!(TokenFungible::create_token(origin.clone(),name,symbol,decimals));
-		assert_eq!(TokenFungible::next_token_id(),1);
-		let id:u32 = 0;
-		let account:u64= 1;
-		let amount:Balance = 1u128;
-		assert_ok!(TokenFungible::mint(origin.clone(),id.clone(),account,amount.clone()));
-		assert_eq!(TokenFungible::balance_of(id,account),1);
-		let recipient:u64= 2;
-		assert_ok!(TokenFungible::transfer(origin,id,recipient,amount));
-		assert_eq!(TokenFungible::balance_of(id,account),0);
-		assert_eq!(TokenFungible::balance_of(id,recipient),1);
-	})
-
-=======
 		let name: Vec<u8> = "KING".to_string().into();
 		let symbol: Vec<u8> = "KIN".to_string().into();
 		let decimals: u8 = 2;
@@ -168,33 +82,12 @@
 		assert_eq!(TokenFungible::balance_of(id, account), 0);
 		assert_eq!(TokenFungible::balance_of(id, recipient), 1);
 	})
->>>>>>> 67a70303
 }
 
 #[test]
 fn test_transfer_from_works() {
 	new_test_ext().execute_with(|| {
 		let origin = Origin::signed(1);
-<<<<<<< HEAD
-		let name:Vec<u8> = "KING".to_string().into();
-		let symbol:Vec<u8> = "KIN".to_string().into();
-		let decimals:u8 = 2;
-		assert_ok!(TokenFungible::create_token(origin.clone(),name,symbol,decimals));
-		assert_eq!(TokenFungible::next_token_id(),1);
-		let id:u32 = 0;
-		let account:u64= 1;
-		let amount:Balance = 1u128;
-		assert_ok!(TokenFungible::mint(origin.clone(),id.clone(),account,amount.clone()));
-		assert_eq!(TokenFungible::balance_of(id,account),1);
-		let spender:u64 = 2;
-		assert_ok!(TokenFungible::approve(origin.clone(),id,spender,amount.clone()));
-		assert_eq!(TokenFungible::allowances(id,(account,spender)),1);
-		let origin2 = Origin::signed(2);
-		let sender:u64= 1;
-		let recipient:u64= 3;
-		assert_ok!(TokenFungible::transfer_from(origin2,id,sender,recipient,amount));
-		assert_eq!(TokenFungible::balance_of(id,recipient),1);
-=======
 		let name: Vec<u8> = "KING".to_string().into();
 		let symbol: Vec<u8> = "KIN".to_string().into();
 		let decimals: u8 = 2;
@@ -213,7 +106,6 @@
 		let recipient: u64 = 3;
 		assert_ok!(TokenFungible::transfer_from(origin2, id, sender, recipient, amount));
 		assert_eq!(TokenFungible::balance_of(id, recipient), 1);
->>>>>>> 67a70303
 	})
 }
 
@@ -221,22 +113,6 @@
 fn test_burn_works() {
 	new_test_ext().execute_with(|| {
 		let origin = Origin::signed(1);
-<<<<<<< HEAD
-		let name:Vec<u8> = "KING".to_string().into();
-		let symbol:Vec<u8> = "KIN".to_string().into();
-		let decimals:u8 = 2;
-		assert_ok!(TokenFungible::create_token(origin.clone(),name,symbol,decimals));
-		assert_eq!(TokenFungible::next_token_id(),1);
-		let id:u32 = 0;
-		let account:u64= 1;
-		let amount:Balance = 1u128;
-		assert_ok!(TokenFungible::mint(origin.clone(),id.clone(),account,amount.clone()));
-		assert_eq!(TokenFungible::balance_of(id,account),1);
-		assert_ok!(TokenFungible::burn(origin,id,amount));
-		assert_eq!(TokenFungible::balance_of(id,account),0);
-	})
-
-=======
 		let name: Vec<u8> = "KING".to_string().into();
 		let symbol: Vec<u8> = "KIN".to_string().into();
 		let decimals: u8 = 2;
@@ -250,5 +126,4 @@
 		assert_ok!(TokenFungible::burn(origin, id, amount));
 		assert_eq!(TokenFungible::balance_of(id, account), 0);
 	})
->>>>>>> 67a70303
 }